--- conflicted
+++ resolved
@@ -1,10 +1,6 @@
 # Fast Offline Thumbnail Picker
 
-<<<<<<< HEAD
-`thumbpick` is a .NET 8 toolkit that extracts and ranks thumbnail candidates from a video without relying on GPU acceleration or cloud services. It now includes both a command line interface and a WPF desktop client with drag-and-drop support.
-=======
 `thumbpick` is a .NET 8 command line tool that extracts and ranks thumbnail candidates from a video without relying on GPU acceleration or cloud services.
->>>>>>> 0ed70044
 
 ## Features
 
@@ -21,11 +17,7 @@
 dotnet restore
 ```
 
-<<<<<<< HEAD
-## Running (CLI)
-=======
 ## Running
->>>>>>> 0ed70044
 
 ```
 dotnet run --project src/ThumbPick \
@@ -40,22 +32,6 @@
 - Place Haar cascade XML files inside `./cascades` before running (see `cascades/README.md`).
 - Preset JSON files live under `./presets` and can be overridden via `--preset-dir` or `--config`.
 - Inline weight overrides can be supplied with `--weights '{"face":0.3,"motion":0.01}'`.
-<<<<<<< HEAD
-- Use `--ffmpeg` if the executable is not located next to `thumbpick.exe`; otherwise the tool will search the application folder and your `PATH`.
-
-## Desktop interface
-
-The `ThumbPick.Gui` project provides a desktop workflow for operators who prefer a UI.
-
-```bash
-dotnet run --project src/ThumbPick.Gui
-```
-
-- Drag a video file anywhere onto the window or use the **Browse** button.
-- Choose presets, sampling density, top-pick count, and neighbor count before kicking off the run.
-- Click **Browse...** next to the ffmpeg field to point the app at your ffmpeg binary when it is stored outside the executable directory. The path is persisted into the manifest under `tools.ffmpeg` for traceability.
-=======
->>>>>>> 0ed70044
 
 ## Testing
 
